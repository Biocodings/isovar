# Copyright (c) 2016. Mount Sinai School of Medicine
#
# Licensed under the Apache License, Version 2.0 (the "License");
# you may not use this file except in compliance with the License.
# You may obtain a copy of the License at
#
#     http://www.apache.org/licenses/LICENSE-2.0
#
# Unless required by applicable law or agreed to in writing, software
# distributed under the License is distributed on an "AS IS" BASIS,
# WITHOUT WARRANTIES OR CONDITIONS OF ANY KIND, either express or implied.
# See the License for the specific language governing permissions and
# limitations under the License.

from __future__ import print_function, division, absolute_import

<<<<<<< HEAD
__version__ = "0.6.2"
=======
__version__ = "0.7.0"
>>>>>>> d2558c8c
<|MERGE_RESOLUTION|>--- conflicted
+++ resolved
@@ -1,4 +1,4 @@
-# Copyright (c) 2016. Mount Sinai School of Medicine
+# Copyright (c) 2016-2018. Mount Sinai School of Medicine
 #
 # Licensed under the Apache License, Version 2.0 (the "License");
 # you may not use this file except in compliance with the License.
@@ -14,8 +14,4 @@
 
 from __future__ import print_function, division, absolute_import
 
-<<<<<<< HEAD
-__version__ = "0.6.2"
-=======
-__version__ = "0.7.0"
->>>>>>> d2558c8c
+__version__ = "0.7.1"